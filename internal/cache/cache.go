--- conflicted
+++ resolved
@@ -46,13 +46,8 @@
 
 // Store caches a validation result with a fixed TTL
 func (m *Manager) Store(orgID string, result model.ValidationResult) {
-<<<<<<< HEAD
-	// Store with a fixed TTL of 3 hours (ensure regular re-validation)
-	m.cache.SetWithTTL(orgID, result, 1, 45*time.Minute)
-=======
 	// Store with a fixed TTL for security (ensure regular re-validation)
 	m.cache.SetWithTTL(orgID, result, 1, constant.CacheTTL)
->>>>>>> 5ca64555
 
 	// Keep a backup copy for fallback in case of server errors
 	resultCopy := result
